--- conflicted
+++ resolved
@@ -17,25 +17,12 @@
 #endif
 
 @differentiable
-public func meanSquaredError<Scalar: FloatingPoint>(predicted: Tensor<Scalar>,
-                                                    expected: Tensor<Scalar>) -> Tensor<Scalar> {
+public func meanSquaredError<Scalar: FloatingPoint>(
+    predicted: Tensor<Scalar>, expected: Tensor<Scalar>) -> Tensor<Scalar> {
     return (expected - predicted).squared().mean()
-<<<<<<< HEAD
-}
-
-@usableFromInline func _vjpMSE<Scalar: FloatingPoint>(
-    predicted: Tensor<Scalar>, expected: Tensor<Scalar>
-) -> (Tensor<Scalar>, (Tensor<Scalar>) -> (Tensor<Scalar>, Tensor<Scalar>)) {
-    let result = meanSquaredError(predicted: predicted, expected: expected)
-    return (result, { [n = predicted.scalarCountTensor] v in
-      let d = 2 * v / Tensor(n)
-      return (d, -d)
-    })
 }
 
 public func softmaxCrossEntropy<Scalar: FloatingPoint>(
     logits: Tensor<Scalar>, labels: Tensor<Scalar>) -> Tensor<Scalar> {
     return -(labels * logSoftmax(logits)).sum()
-=======
->>>>>>> 2d7eecf6
 }